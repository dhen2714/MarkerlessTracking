--- conflicted
+++ resolved
@@ -150,22 +150,7 @@
             # Outlier removal.
             sqerr = np.sqrt(np.sum(np.square((frameMatched[:,:4].T 
                                           - np.dot(H,dbMatched[:,:4].T))),0))
-<<<<<<< HEAD
-        print("{} matches before outlier removal".format(frameMatched.shape[0]))
-        outliers = lm.detect_outliers(sqerr)
-        frameMatched = np.delete(frameMatched,outliers,axis=0)
-        print("{} matches after outlier removal".format(frameMatched.shape[0]))
-        H = cg.hornmm(frameMatched[:,:4],
-                      np.delete(dbMatched[:,:4],outliers,axis=0))
-        db = np.delete(db,dbIdx[outliers],axis=0)
-        print("Pose estimate for frame {} is:\n {} \n".format((i+1),pest))
-        # Add new entries to database:
-        frameNew = np.delete(frameDes,[frameIdx],axis=0)
-        frameNew[:,:4] = cg.mdot(np.linalg.inv(H),frameNew[:,:4].T).T
-        db = np.append(db,frameNew,axis=0)
 
-    poseList[i,:] = pest
-=======
             outliers = lm.detect_outliers(sqerr)
             frameMatched = np.delete(frameMatched,outliers,axis=0)
             H = cg.hornmm(frameMatched[:,:4],
@@ -194,7 +179,6 @@
 
     print("Pose estimate for frame {} is:\n {} \n".format((i+1),pEst))
     poseList[i,:] = pEst
->>>>>>> 7a2f1785
 
     print("{} landmarks in database.\n".format(db.shape[0]))
 
